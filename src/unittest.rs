--- conflicted
+++ resolved
@@ -263,23 +263,12 @@
 
     let sig = AWSSigV4::new();
 
-<<<<<<< HEAD
     let get_signing_key = |kind: SigningKeyKind,
                            access_key_id: &str,
                            _session_token: Option<&str>,
-                           _req_date_opt: Option<&str>,
-                           _region_opt: Option<&str>,
-                           _service_opt: Option<&str>| {
-=======
-    let get_signing_key = |
-        kind: SigningKeyKind,
-        access_key_id: &str,
-        _session_token: Option<&str>,
-        _req_date: &str,
-        _region: &str,
-        _service: &str
-    | {
->>>>>>> e9f8f4b0
+                           _req_date_opt: &str,
+                           _region_opt: &str,
+                           _service_opt: &str| {
         let k_secret = "AWS4wJalrXUtnFEMI/K7MDENG+bPxRfiCYEXAMPLEKEY".as_bytes();
         let principal = Principal::create_user(
             "aws".to_string(),
